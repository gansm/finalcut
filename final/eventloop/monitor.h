/***********************************************************************
* monitor.h - Monitoring object base class                             *
*                                                                      *
* This file is part of the FINAL CUT widget toolkit                    *
*                                                                      *
* Copyright 2023 Andreas Noe                                           *
*                                                                      *
* FINAL CUT is free software; you can redistribute it and/or modify    *
* it under the terms of the GNU Lesser General Public License as       *
* published by the Free Software Foundation; either version 3 of       *
* the License, or (at your option) any later version.                  *
*                                                                      *
* FINAL CUT is distributed in the hope that it will be useful, but     *
* WITHOUT ANY WARRANTY; without even the implied warranty of           *
* MERCHANTABILITY or FITNESS FOR A PARTICULAR PURPOSE.  See the        *
* GNU Lesser General Public License for more details.                  *
*                                                                      *
* You should have received a copy of the GNU Lesser General Public     *
* License along with this program.  If not, see                        *
* <http://www.gnu.org/licenses/>.                                      *
***********************************************************************/

/*  Base class
 *  ══════════
 *
 * ▕▔▔▔▔▔▔▔▔▔▏
 * ▕ Monitor ▏
 * ▕▁▁▁▁▁▁▁▁▁▏
 */

#ifndef MONITOR_H
#define MONITOR_H

#include <functional>


// class forward declaration
class EventLoop;
class Monitor;

using handler_t = std::function<void(Monitor*, short)>;

class Monitor
{
  public:
    // Constructor
    explicit Monitor (EventLoop*);
    Monitor() = delete;
<<<<<<< HEAD
    Monitor(const Monitor&) = delete;
    Monitor(const Monitor&&) = delete;
=======

    // Destructor
>>>>>>> d7d088e5
    virtual ~Monitor();

    // Accessors
    auto getEvents() const -> short;
    auto getFd() const -> int;
    auto getUserContext() const -> void*;

    // Inquiry
    auto isActive() const -> bool;

    // Methods
    auto operator=(const Monitor&) -> Monitor& = delete;
    auto operator=(const Monitor&&) -> Monitor& = delete;
    virtual void resume();
    virtual void suspend();

  protected:
    // Methods
    virtual void trigger (short);

    // Data member
    EventLoop*  eventloop{};
    int         fd{-1};
    short       events{0};
    handler_t   handler{};
    void*       user_context{nullptr};
    bool        already_initialized{false};

  private:
    // Data member
    bool active{false};

    // Friend classes
    friend class EventLoop;
};

// inline functions
//----------------------------------------------------------------------
inline auto Monitor::getEvents() const -> short
{ return events; }

//----------------------------------------------------------------------
inline auto Monitor::getFd() const -> int
{ return fd; }

//----------------------------------------------------------------------
inline auto Monitor::getUserContext() const -> void*
{ return user_context; }

//----------------------------------------------------------------------
inline auto Monitor::isActive() const -> bool
{ return active; }

//----------------------------------------------------------------------
inline void Monitor::resume()
{ active = true; }

//----------------------------------------------------------------------
inline void Monitor::suspend()
{ active = false; }

//----------------------------------------------------------------------
inline void Monitor::trigger (short return_events)
{
  if ( handler )
    handler (this, return_events);
}

#endif  // MONITOR_H<|MERGE_RESOLUTION|>--- conflicted
+++ resolved
@@ -46,13 +46,14 @@
     // Constructor
     explicit Monitor (EventLoop*);
     Monitor() = delete;
-<<<<<<< HEAD
-    Monitor(const Monitor&) = delete;
-    Monitor(const Monitor&&) = delete;
-=======
+
+    // Disable copy constructor
+    Monitor (const Monitor&) = delete;
+
+    // Disable move constructor
+    Monitor (Monitor&&) noexcept = delete;
 
     // Destructor
->>>>>>> d7d088e5
     virtual ~Monitor();
 
     // Accessors
@@ -63,9 +64,13 @@
     // Inquiry
     auto isActive() const -> bool;
 
+    // Disable copy assignment operator (=)
+    auto operator = (const Monitor&) -> Monitor& = delete;
+
+    // Disable move assignment operator (=)
+    auto operator = (Monitor&&) noexcept -> Monitor& = delete;
+
     // Methods
-    auto operator=(const Monitor&) -> Monitor& = delete;
-    auto operator=(const Monitor&&) -> Monitor& = delete;
     virtual void resume();
     virtual void suspend();
 
